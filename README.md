![GitHub](https://img.shields.io/github/license/mideind/BinPackage)
<<<<<<< HEAD
![Python 3.8+](https://img.shields.io/badge/python-3.8-blue.svg)
=======
![Python 3.9+](https://img.shields.io/badge/python-3.9-blue.svg)
>>>>>>> 7f9a4fdd
![Release](https://shields.io/github/v/release/mideind/BinPackage?display_name=tag)
![PyPI](https://img.shields.io/pypi/v/islenska)
[![Python package](https://github.com/mideind/BinPackage/actions/workflows/python-package.yml/badge.svg)](https://github.com/mideind/BinPackage/actions/workflows/python-package.yml)

# BinPackage

**The Database of Icelandic Morphology (DIM, BÍN) encapsulated in a Python package**

<img src="img/greynir-logo-large.png" alt="Greynir" width="200" height="200" align="right" style="margin-left:20px; margin-bottom: 20px;">

*BinPackage* is a Python (>= 3.8) package, published by
[*Miðeind ehf*](https://mideind.is), that embeds the vocabulary of the
[*Database of Icelandic Morphology*](https://bin.arnastofnun.is/DMII/)
([*Beygingarlýsing íslensks nútímamáls*](https://bin.arnastofnun.is/), *BÍN*)
and offers various lookups and queries of the data.

The database, maintained by
[*The Árni Magnússon Institute for Icelandic Studies*](https://arnastofnun.is)
and edited by chief editor *Kristín Bjarnadóttir*, contains over
6.5 million entries, over 3.1 million unique word forms,
and about 300,000 distinct lemmas.

Miðeind has encapsulated the database in an easy-to-install Python package,
compressing it
from a 400+ megabyte CSV file into an ~82 megabyte indexed binary structure.
The package maps this structure directly into memory (via `mmap`) for fast lookup.
An algorithm for handling compound words is an important additional feature
of the package.

With BinPackage, `pip install islenska` is all you need to have almost all
of the commonly used vocabulary of the modern Icelandic language at your
disposal via Python. Batteries are included; no additional databases,
downloads or middleware are required.

BinPackage allows querying for word forms, as well as lemmas and grammatical variants.
This includes information about word classes/categories (noun, verb, ...),
domains (person names, place names, ...), inflectional tags and
various annotations, such as degrees of linguistic acceptability and alternate
spelling forms.

## The basics of BÍN

The DMI/BÍN database is
[published in electronic form](https://bin.arnastofnun.is/gogn/mimisbrunnur/)
by [*The Árni Magnússon Institute for Icelandic Studies*](https://arnastofnun.is).
The database is
released under the CC BY-SA 4.0 license, in CSV files having two main formats:
*Sigrúnarsnið* (the *Basic Format*) and *Kristínarsnið* (the *Augmented Format*).
Sigrúnarsnið is more compact with six attributes
for each word form. Kristínarsnið is newer and more detailed,
with up to 15 attributes for each word form.

BinPackage supports both formats, with the augmented format (represented
by the class `Ksnid`) being returned from several functions
and the basic format (represented by the named tuple `BinEntry`)
from others, as documented below.

Further information in English about the word classes and the inflectional
categories in the DMI/BÍN database can be found
[here](https://bin.arnastofnun.is/DMII/infl-system/).

### The Basic Format

The BÍN *Basic Format* is represented in BinPackage with a Python `NamedTuple`
called `BinEntry`, having the following attributes (further documented
[here in Icelandic](https://bin.arnastofnun.is/gogn/SH-snid) and
[here in English](https://bin.arnastofnun.is/DMII/LTdata/s-format/)):

| Name     | Type  | Content  |
|----------|-------|----------|
| `ord` | `str` | Lemma (headword, *uppflettiorð*). |
| `bin_id` | `int` | Identifier of the lemma, unique for a particular lemma/class combination. |
| `ofl` | `str` | Word class/category, i.e. `kk`/`kvk`/`hk` for (masculine/feminine/neutral) nouns, `lo` for adjectives, `so` for verbs, `ao` for adverbs, etc.|
| `hluti` | `str` | Semantic classification, i.e. `alm` for general vocabulary, `ism` for Icelandic person names, `örn` for place names (*örnefni*), etc.|
| `bmynd` | `str` | Inflectional form (*beygingarmynd*). |
| `mark` | `str` | Inflectional tag of this inflectional form, for instance `ÞGFETgr` for dative (*þágufall*, `ÞGF`), singular (*eintala*, `ET`), definite (*með greini*, `gr`). |

The inflectional tag in the `mark` attribute is documented in detail
[here in Icelandic](https://bin.arnastofnun.is/gogn/greiningarstrengir/) and
[here in English](https://bin.arnastofnun.is/DMII/LTdata/tagset/).

### The Augmented Format

The BÍN *Augmented Format*, *Kristínarsnið*, is represented by instances of
the `Ksnid` class. It has the same six attributes as `BinEntry` (the Basic
Format) but adds nine attributes, shortly summarized below.
For details, please refer to the full documentation
[in Icelandic](https://bin.arnastofnun.is/gogn/k-snid)
or [in English](https://bin.arnastofnun.is/DMII/LTdata/k-format/).

| Name     | Type  | Content  |
|----------|-------|----------|
| `einkunn` | `int` | Headword correctness grade, ranging from 0-5. |
| `malsnid` | `str` | Genre/register indicator; e.g. `STAD` for dialectal, `GAM` for old-fashioned or `URE` for obsolete. |
| `malfraedi` | `str` | Grammatical marking for further consideration, such as `STAFS` (spelling) or `TALA` (singular/plural). |
| `millivisun` | `int` | Cross reference to the identifier (`bin_id` field) of a variant of this headword. |
| `birting` | `str` | `K` for the DMII Core (*BÍN kjarni*) of most common and accepted word forms, `V` for other published BÍN entries. |
| `beinkunn` | `int` | Correctness grade for this inflectional form, ranging from 0-5. |
| `bmalsnid` | `str` | Genre/register indicator for this inflectional form. |
| `bgildi` | `str` | Indicator for inflectional forms bound to idioms and other special cases. |
| `aukafletta` | `str` | Alternative headword, e.g. plural form. |

## Word compounding algorithm

Icelandic allows almost unlimited creation of compound words. Examples are
*síamskattarkjóll* (noun), *sólarolíulegur* (adjective), *öskurgrenja* (verb).
It is of course impossible for a static database to include all possible
compound words. To address this problem, BinPackage features a compound word
recognition algorithm, which is invoked when looking up any word that is not
found as-is in BÍN.

The algorithm relies on a list of valid word prefixes, stored in
`src/islenska/resources/prefixes.txt`, and suffixes, stored in
`src/islenska/resources/suffixes.txt`. These lists have been compressed
into data structures called *Directed Acyclic Word Graphs* (DAWGs). BinPackage
uses these DAWGs to find optimal solutions for the compound word
problem, where an optimal solution is defined as the prefix+suffix
combination that has (1) the fewest prefixes and (2) the longest suffix.

If an optimal compound form exists for a word, its suffix is looked up in BÍN
and used as an inflection template for the compound. *Síamskattarkjóll*
is thus resolved into the prefix *síamskattar* and the suffix *kjóll*,
with the latter providing the inflection of *síamskattarkjóll* as
a singular masculine noun in the nominative case.

The compounding algorithm returns the prefixes and suffixes of the
optimal compound in the `ord` and `bmynd` fields of the returned
`BinEntry` / `Ksnid` instances, separated by hyphens `-`. As an example,
*síamskattarkjóll* is returned as follows (note the hyphens):

```python
>>> b.lookup("síamskattarkjóll")
('síamskattarkjóll', [
    (ord='síamskattar-kjóll', kk/alm/0, bmynd='síamskattar-kjóll', NFET)
])
```

Lookups that are resolved via the compounding algorithm have a `bin_id` of zero.
Note that the compounding algorithm will occasionally recognize nonexistent
words, for instance spelling errors, as compounds.

If desired, the compounding algorithm can be disabled
via an optional flag; see the documentation below.

# Examples

## Querying for word forms

*Uppfletting beygingarmynda*

```python
>>> from islenska import Bin
>>> b = Bin()
>>> b.lookup("færi")
('færi', [
    (ord='fara', so/alm/433568, bmynd='færi', OP-ÞGF-GM-VH-ÞT-1P-ET),
    (ord='fara', so/alm/433568, bmynd='færi', OP-ÞGF-GM-VH-ÞT-1P-FT),
    (ord='fara', so/alm/433568, bmynd='færi', OP-ÞGF-GM-VH-ÞT-2P-ET),
    (ord='fara', so/alm/433568, bmynd='færi', OP-ÞGF-GM-VH-ÞT-2P-FT),
    (ord='fara', so/alm/433568, bmynd='færi', OP-ÞGF-GM-VH-ÞT-3P-ET),
    (ord='fara', so/alm/433568, bmynd='færi', OP-það-GM-VH-ÞT-3P-ET),
    (ord='fara', so/alm/433568, bmynd='færi', OP-ÞGF-GM-VH-ÞT-3P-FT),
    (ord='fara', so/alm/433568, bmynd='færi', GM-VH-ÞT-1P-ET),
    (ord='fara', so/alm/433568, bmynd='færi', GM-VH-ÞT-3P-ET),
    (ord='fær', lo/alm/448392, bmynd='færi', FVB-KK-NFET),
    (ord='færa', so/alm/434742, bmynd='færi', GM-FH-NT-1P-ET),
    (ord='færa', so/alm/434742, bmynd='færi', GM-VH-NT-1P-ET),
    (ord='færa', so/alm/434742, bmynd='færi', GM-VH-NT-3P-ET),
    (ord='færa', so/alm/434742, bmynd='færi', GM-VH-NT-3P-FT),
    (ord='færi', hk/alm/1198, bmynd='færi', NFET),
    (ord='færi', hk/alm/1198, bmynd='færi', ÞFET),
    (ord='færi', hk/alm/1198, bmynd='færi', ÞGFET),
    (ord='færi', hk/alm/1198, bmynd='færi', NFFT),
    (ord='færi', hk/alm/1198, bmynd='færi', ÞFFT)
])
```

`Bin.lookup()` returns the matched search key, usually identical to the
passed-in word (here *færi*), and a list of matching entries
in the basic format (*Sigrúnarsnið*), i.e. as instances of `BinEntry`.

Each entry is a named tuple containing the
lemma (`ord`), the word class, domain and id number (`hk/alm/1198`),
the inflectional form (`bmynd`) and tag (`GM-VH-NT-3P-FT`).
The tag strings are documented in detail
[here in Icelandic](https://bin.arnastofnun.is/gogn/greiningarstrengir/) and
[here in English](https://bin.arnastofnun.is/DMII/LTdata/tagset/).

## Detailed word query

*Uppfletting ítarlegra upplýsinga*

```python
>>> from islenska import Bin
>>> b = Bin()
>>> w, m = b.lookup_ksnid("allskonar")
>>> # m is a list of 24 matching entries; we look at the first item only
>>> m[0].malfraedi
'STAFS'
>>> m[0].einkunn
4
```

`Bin.lookup_ksnid()` returns the matched search key and a list of all matching
entries in the augmented format (*Kristínarsnið*). The fields of *Kristínarsnið*
are documented in detail [here in Icelandic](https://bin.arnastofnun.is/gogn/k-snid)
and [here in English](https://bin.arnastofnun.is/DMII/LTdata/k-format/).

As the example shows, the word `allskonar` is marked with the
tag `STAFS` in the `malfraedi` field, and has an `einkunn` (correctness grade)
of 4 (where 1 is the normal grade), giving a clue that this spelling is
nonstandard. (A more correct form is `alls konar`, in two words.)

## Lemmas and classes

*Lemmur, uppflettiorð; orðflokkar*

BinPackage can find all possible lemmas (headwords) of a word,
and the classes/categories to which it may belong.

```python
>>> from islenska import Bin
>>> b = Bin()
>>> b.lookup_lemmas_and_cats("laga")
{('lag', 'hk'), ('lög', 'hk'), ('laga', 'so'), ('lagi', 'kk'), ('lögur', 'kk')}
```

Here we see, perhaps unexpectedly, that the word form *laga* has five possible lemmas:
four nouns (*lag*, *lög*, *lagi* and *lögur*, neutral (`hk`) and masculine (`kk`)
respectively), and one verb (`so`), having the infinitive (*nafnháttur*) *að laga*.

## Lookup by BÍN identifier

Given a BÍN identifier (id number), BinPackage can return all entries for that id:

```python
>>> from islenska import Bin
>>> b = Bin()
>>> b.lookup_id(495410)
[<Ksnid: bmynd='sko', ord/ofl/hluti/bin_id='sko'/uh/alm/495410, mark=OBEYGJANLEGT, ksnid='1;;;;K;1;;;'>]
```

## Grammatical variants

With BinPackage, it is easy to obtain grammatical variants
(alternative inflectional forms) of words: convert them between cases,
singular and plural, persons, degrees, moods, etc. Let's look
at an example:

```python
>>> from islenska import Bin
>>> b = Bin()
>>> m = b.lookup_variants("Laugavegur", "kk", "ÞGF")
>>> # m is a list of all possible variants of 'Laugavegur' in dative case.
>>> # In this particular example, m has only one entry.
>>> m[0].bmynd
'Laugavegi'
```

This is all it takes to convert the (masculine, `kk`) street name *Laugavegur*
to dative case, commonly used in addresses.

```python
>>> from islenska import Bin
>>> b = Bin()
>>> m = b.lookup_variants("fallegur", "lo", ("EVB", "HK", "NF", "FT"))
>>> # m contains a list of all inflectional forms that meet the given
>>> # criteria. In this example, we use the first form in the list.
>>> adj = m[0].bmynd
>>> f"Ég sá {adj} norðurljósin"
'Ég sá fallegustu norðurljósin'
```

Here, we obtained the superlative degree, weak form (`EVB`, *efsta stig*,
*veik beyging*), neutral gender (`HK`), nominative case (`NF`), plural (`FT`),
of the adjective (`lo`) *fallegur* and used it in a sentence.

# Documentation

## `Bin()` constructor

To create an instance of the `Bin` class, do as follows:

```python
>>> from islenska import Bin
>>> b = Bin()
```

You can optionally specify the following boolean flags in the `Bin()`
constructor call:

| Flag              | Default | Description                                    |
|-------------------|---------|------------------------------------------------|
| `add_negation`    | `True`    | For adjectives, find forms with the prefix `ó` even if only the non-prefixed version is present in BÍN. Example: find `ófíkinn` because `fíkinn` is in BÍN. |
| `add_legur`       | `True`    | For adjectives, find all forms with an "adjective-like" suffix, i.e. `-legur`, `-leg`, etc. even if they are not present in BÍN. Example: `sólarolíulegt`. |
| `add_compounds`   | `True`    | Find compound words that can be derived from BinPackage's collection of allowed prefixes and suffixes. The algorithm finds the compound word with the fewest components and the longest suffix. Example: `síamskattar-kjóll`. |
| `replace_z`       | `True`    | Find words containing `tzt` and `z` by replacing these strings by `st` and `s`, respectively. Example: `veitzt` -> `veist`. |
| `only_bin`        | `False`   | Find only word forms that are originally present in BÍN, disabling all of the above described flags. |

As an example, to create a `Bin` instance that only returns word forms that occur
in the original BÍN database, do like so:

```python
>>> from islenska import Bin
>>> b = Bin(only_bin=True)
```

## `lookup()` function

To look up word forms and return summarized data in the Basic Format
(`BinEntry` tuples), call the `lookup` function:

```python
>>> w, m = b.lookup("mæla")
>>> w
'mæla'
>>> m
[
    (ord='mæla', kvk/alm/16302, bmynd='mæla', NFET),
    (ord='mæla', kvk/alm/16302, bmynd='mæla', EFFT2),
    (ord='mæla', so/alm/469211, bmynd='mæla', GM-NH),
    (ord='mæla', so/alm/469211, bmynd='mæla', GM-FH-NT-3P-FT),
    (ord='mæla', so/alm/469210, bmynd='mæla', GM-NH),
    (ord='mæla', so/alm/469210, bmynd='mæla', GM-FH-NT-3P-FT),
    (ord='mæli', hk/alm/2512, bmynd='mæla', EFFT),
    (ord='mælir', kk/alm/4474, bmynd='mæla', ÞFFT),
    (ord='mælir', kk/alm/4474, bmynd='mæla', EFFT)
]
```

This function returns a `Tuple[str, List[BinEntry]]` containing the string that
was actually used as a search key, and a list of `BinEntry` instances that
match the search key. The list is empty if no matches were found, in which
case the word is probably not Icelandic or at least not spelled correctly.

In this example, however, the list has nine matching entries.
We see that the word form *mæla* is an inflectional form of five different
headwords (lemmas), including two verbs (`so`):
(1) *mæla* meaning *to measure* (past tense *mældi*), and (2) *mæla* meaning *to speak*
(past tense *mælti*). Other headwords are nouns, in all three genders:
feminine (`kvk`), neutral (`hk`) and masculine (`kk`).

Let's try a different twist:

```python
>>> w, m = b.lookup("síamskattarkjólanna")
>>> w
'síamskattarkjólanna'
>>> m
[
    (ord='síamskattar-kjóll', kk/alm/0, bmynd='síamskattar-kjólanna', EFFTgr)
]
```

Here we see that *síamskattarkjólanna* is a compound word, amalgamated
from *síamskattar* and *kjólanna*, with *kjóll* being the base lemma of the compound
word. This is a masculine noun (`kk`), in the `alm` (general vocabulary) domain.
Note that it has an id number (*bin_id*) equal to 0 since it is constructed
on-the-fly by BinPackage, rather than being found in BÍN. The grammatical
tag string is `EFFTgr`, i.e. genitive (*eignarfall*, `EF`), plural (*fleirtala*,
`FT`) and definite (*með greini*, `gr`).

You can specify the `at_sentence_start` option as being `True`, in which case
BinPackage will also look for lower case words in BÍN even if the lookup word
is upper case. As an example:

```python
>>> _, m = b.lookup("Geysir", at_sentence_start=True)
>>> m
[
    (ord='geysa', so/alm/483756, bmynd='geysir', GM-FH-NT-2P-ET),
    (ord='geysa', so/alm/483756, bmynd='geysir', GM-FH-NT-3P-ET),
    (ord='geysa', so/alm/483756, bmynd='geysir', GM-VH-NT-2P-ET),
    (ord='Geysir', kk/bær/263617, bmynd='Geysir', NFET)
]
>>> _, m = b.lookup("Geysir", at_sentence_start=False)  # This is the default
>>> m
[
    (ord='Geysir', kk/bær/263617, bmynd='Geysir', NFET)
]
```

As you can see, the lowercase matches for *geysir* are returned as well
as the single uppercase one, if `at_sentence_start` is set to `True`.

Another example:

```python
>>> b.lookup("Heftaranum", at_sentence_start=True)
('heftaranum', [
    (ord='heftari', kk/alm/7958, bmynd='heftaranum', ÞGFETgr)
])
```

Note that here, the returned search key is `heftaranum` in lower case,
since `Heftaranum` in upper case was not found in BÍN.

Another option is `auto_uppercase`, which if set to `True`, causes the returned
search key to be in upper case if any upper case entry exists in BÍN for the
lookup word. This can be helpful when attempting to normalize
all-lowercase input, for example from voice recognition systems. (Additional
disambiguation is typically still needed, since many common words and names do
exist both in lower case and in upper case, and BinPackage cannot infer which
form is desired in the output.)

A final example of when the returned search key is different from the lookup word:

```python
>>>> b.lookup("þýzk")
('þýsk', [
    (ord='þýskur', lo/alm/408914, bmynd='þýsk', FSB-KVK-NFET),
    (ord='þýskur', lo/alm/408914, bmynd='þýsk', FSB-HK-NFFT),
    (ord='þýskur', lo/alm/408914, bmynd='þýsk', FSB-HK-ÞFFT)
])
```

Here, the input contains `z` or `tzt` which is translated to `s` or `st`
respectively to find a lookup match in BÍN. In this case, the actual matching
word `þýsk` is returned as the search key instead of `þýzk`. (This behavior
can be disabled with the `replace_z` flag on the `Bin()` constructor,
as described above.)

`lookup()` has the following parameters:

| Name | Type | Default | Description |
|------|------|---------|-------------|
| w | `str` | | The word to look up |
| at_sentence_start | `bool` | `False` | `True` if BinPackage should also return lower case forms of the word, if it is given in upper case. |
| auto_uppercase | `bool` | `False` | `True` if BinPackage should use and return upper case search keys, if the word exists in upper case. |

The function returns a `Tuple[str, List[BinEntry]]` instance.
The first element of the tuple is the search key that was matched in BÍN,
and the second element is the list of matches, each represented
by a `BinEntry` instance.

## `lookup_ksnid()` function

To look up word forms and return full augmented format (*Kristínarsnið*)
entries, call the `lookup_ksnid()` function:

```python
>>> w, m = b.lookup_ksnid("allskonar")
>>> w
'allskonar'
>>> # m is a list of all matches of the word form; here we show the first item
>>> str(m[0])
"<Ksnid: bmynd='allskonar', ord/ofl/hluti/bin_id='allskonar'/lo/alm/175686, mark=FSB-KK-NFET, ksnid='4;;STAFS;496369;V;1;;;'>"
>>> m[0].malfraedi
'STAFS'
>>> m[0].einkunn
4
>>> m[0].millivisun
496369
```

This function is identical to `lookup()` except that it returns full
augmented format entries of class `Ksnid`, with 15 attributes each, instead of
basic format (`BinEntry`) tuples. The same option flags are available
and the logic for returning the search key is the same.

The example shows how the word *allskonar* has a grammatical comment
regarding spelling (`m[0].malfraedi == 'STAFS'`) and a correctness grade
(`m[0].einkunn`) of 4, as well as a cross-reference
to the entry with id number (`bin_id`) 496369 - which is the lemma
*alls konar*.

`lookup_ksnid()` has the following parameters:

| Name | Type | Default | Description |
|------|------|---------|-------------|
| w | `str` | | The word to look up |
| at_sentence_start | `bool` | `False` | `True` if BinPackage should also return lower case forms of the word, if it is given in upper case. |
| auto_uppercase | `bool` | `False` | `True` if BinPackage should use and return upper case search keys, if the word exists in upper case. |

The function returns a tuple of type `Tuple[str, List[Ksnid]]`.
The first element of the tuple is the search key that was matched in BÍN,
and the second element is the list of matching entries, each represented
by an instance of class `Ksnid`.

## `lookup_id()` function

If you have a BÍN identifier (integer id) and need to look up the associated
augmented format (*Kristínarsnið*) entries, call the `lookup_id()` function:

```python
>>> b.lookup_id(495410)
[<Ksnid: bmynd='sko', ord/ofl/hluti/bin_id='sko'/uh/alm/495410, mark=OBEYGJANLEGT, ksnid='1;;;;K;1;;;'>]

```

`lookup_id()` has a single mandatory parameter:

| Name | Type | Default | Description |
|------|------|---------|-------------|
| bin_id | `int` | | The BÍN identifier of the entries to look up. |

The function returns a list of type `List[Ksnid]`. If the given id number is not found
in BÍN, an empty list is returned.

## `lookup_cats()` function

To look up the possible classes/categories of a word (*orðflokkar*),
call the `lookup_cats` function:

```python
>>> b.lookup_cats("laga")
{'so', 'hk', 'kk'}
```

The function returns a `Set[str]` with all possible word classes/categories
of the word form. If the word is not found in BÍN, or recognized using the
compounding algorithm, the function returns an empty set.

`lookup_cats()` has the following parameters:

| Name | Type | Default | Description |
|------|------|---------|-------------|
| w | `str` | | The word to look up |
| at_sentence_start | `bool` | `False` | `True` if BinPackage should also include lower case forms of the word, if it is given in upper case. |

## `lookup_lemmas_and_cats()` function

To look up the possible lemmas/headwords and classes/categories of a word
(*lemmur og orðflokkar*), call the `lookup_lemmas_and_cats` function:

```python
>>> b.lookup_lemmas_and_cats("laga")
{('lagi', 'kk'), ('lögur', 'kk'), ('laga', 'so'), ('lag', 'hk'), ('lög', 'hk')}
```

The function returns a `Set[Tuple[str, str]]` where each tuple contains
a lemma/headword and a class/category, respectively.
If the word is not found in BÍN, or recognized using the
compounding algorithm, the function returns an empty set.

`lookup_lemmas_and_cats()` has the following parameters:

| Name | Type | Default | Description |
|------|------|---------|-------------|
| w | `str` | | The word to look up |
| at_sentence_start | `bool` | `False` | `True` if BinPackage should also include lower case forms of the word, if it is given in upper case. |

## `lookup_variants()` function

This function returns grammatical variants (particular inflectional forms)
of a given word. For instance,
it can return a noun in a different case, plural instead of singular,
and/or with or without an attached definite article (*greinir*). It can return
adjectives in different degrees (*frumstig*, *miðstig*, *efsta stig*), verbs
in different persons or moods, etc.

Here is a simple example, converting the masculine noun *heftaranum* from dative
to nominative case (`NF`):

```python
>>> m = b.lookup_variants("heftaranum", "kk", "NF")
>>> m[0].bmynd
'heftarinn'
```

Here we add a conversion to plural (`FT`) as well - note that we can pass multiple
inflectional tags in a tuple:

```python
>>> m = b.lookup_variants("heftaranum", "kk", ("NF", "FT"))
>>> m[0].bmynd
'heftararnir'
```

Finally, we specify a conversion to indefinite form (`nogr`):

```python
>>> m = b.lookup_variants("heftaranum", "kk", ("NF", "FT", "nogr"))
>>> m[0].bmynd
'heftarar'
```

Definite form is requested via `gr`, and indefinite form via `nogr`.

To see how `lookup_variants()` handles ambiguous word forms, let's
try our old friend *mæli* again:

```python
>>> b.lookup_variants("mæli", "no", "NF")
[
    <Ksnid: bmynd='mæli', ord/ofl/hluti/bin_id='mæli'/hk/alm/2512, mark=NFET, ksnid='1;;;;K;1;;;'>,
    <Ksnid: bmynd='mæli', ord/ofl/hluti/bin_id='mæli'/hk/alm/2512, mark=NFFT, ksnid='1;;;;K;1;;;'>,
    <Ksnid: bmynd='mælir', ord/ofl/hluti/bin_id='mælir'/kk/alm/4474, mark=NFET, ksnid='1;;;;K;1;;;'>
]
```

We specified `no` (noun) as the word class constraint. The result thus contains
nominative case forms of two nouns, one neutral (*mæli*, definite form *mælið*,
with identical singular `NFET` and plural `NFFT` form), and one
masculine (*mælir*, definite form *mælirinn*). If we had specified `hk` as the
word class constraint, we would have gotten back the first two (neutral) entries only;
for `kk` we would have gotten back the third entry (masculine) only.

Let's try modifying a verb from subjunctive (*viðtengingarháttur*)
(e.g., *Ég/hún hraðlæsi bókina ef ég hefði tíma til þess*) to
indicative mood (*framsöguháttur*), present tense
(e.g. *Ég/hún hraðles bókina í flugferðinni*):

```python
>>> m = b.lookup_variants("hraðlæsi", "so", ("FH", "NT"))
>>> for mm in m: print(f"{mm.ord} | {mm.bmynd} | {mm.mark}")
hraðlesa | hraðles | GM-FH-NT-1P-ET
hraðlesa | hraðles | GM-FH-NT-3P-ET
```

We get back both the 1st and the 3rd person inflection forms,
since they can both be derived from *hraðlæsi* and we don't constrain
the person in our variant specification. If only third person
results are desired, we could have specified `("FH", "NT", "3P")` in the
variant tuple.

Finally, let's describe this functionality in superlative terms:

```python
>>> adj = b.lookup_variants("frábær", "lo", ("EVB", "KVK"))[0].bmynd
>>> f"Þetta er {adj} virknin af öllum"
'Þetta er frábærasta virknin af öllum'
```

Note how we ask for a superlative weak form (`EVB`) for a feminine subject (`KVK`),
getting back the adjective *frábærasta*. We could also ask for the
strong form (`ESB`), and then for the comparative (*miðstig*, `MST`):

```python
>>> adj = b.lookup_variants("frábær", "lo", ("ESB", "KVK"))[0].bmynd
>>> f"Þessi virkni er {adj} af öllum"
'Þessi virkni er frábærust af öllum'
>>> adj = b.lookup_variants("frábær", "lo", ("MST", "KVK"))[0].bmynd
>>> f"Þessi virkni er {adj} en allt annað"
'Þessi virkni er frábærari en allt annað'
```

Finally, for some cool Python code for converting any adjective to
the superlative degree (*efsta stig*):

```python
from islenska import Bin
b = Bin()
def efsta_stig(lo: str, kyn: str, veik_beyging: bool=True) -> str:
    """ Skilar efsta stigi lýsingarorðs, í umbeðnu kyni og beygingu """
    vlist = b.lookup_variants(lo, "lo", (kyn, "EVB" if veik_beyging else "ESB"))
    return vlist[0].bmynd if vlist else ""
print(f"Þetta er {efsta_stig('nýr', 'kvk')} framförin í íslenskri máltækni!")
print(f"Þetta er {efsta_stig('sniðugur', 'hk')} verkfærið!")
```

This will output:

```
Þetta er nýjasta framförin í íslenskri máltækni!
Þetta er sniðugasta verkfærið!
```

`lookup_variants()` has the following parameters:

| Name | Type | Default | Description |
|------|------|---------|-------------|
| w | `str` | | The word to use as a base for the lookup |
| cat | `str` | | The word class, used to disambiguate the word. `no` (*nafnorð*) can be used to match any of `kk`, `kvk` and `hk`. |
| to_inflection | `Union[str, Tuple[str, ...]]` | | One or more requested grammatical features, specified using fragments of the BÍN tag string. As a special case, `nogr` means indefinite form (no `gr`) for nouns. The parameter can be a single string or a tuple of several strings. |
| lemma | `Optional[str]` | `None` | The lemma of the word, optionally used to further disambiguate it |
| bin_id | `Optional[int]` | `None` | The id number of the word, optionally used to further disambiguate it |
| inflection_filter | `Optional[Callable[[str], bool]]` | `None` | A callable taking a single string parameter and returning a `bool`. The `mark` attribute of a potential match will be passed to this function, and only included in the result if the function returns `True`. |

The function returns `List[Ksnid]`, i.e. a list of `Ksnid` instances that
match the grammatical features requested in `to_inflection`. If no such
instances exist, an empty list is returned.

## `lookup_lemmas()` function

To look up all entries having the given string as a lemma/headword,
call the `lookup_lemmas` function:

```python
>>> b.lookup_lemmas("þyrla")
('þyrla', [
    (ord='þyrla', kvk/alm/16445, bmynd='þyrla', NFET),  # Feminine noun
    (ord='þyrla', so/alm/425096, bmynd='þyrla', GM-NH)  # Verb
])
>>> b.lookup_lemmas("þyrlast")
('þyrlast', [
    (ord='þyrla', so/alm/425096, bmynd='þyrlast', MM-NH)  # Middle voice infinitive
])
>>> b.lookup_lemmas("þyrlan")
('þyrlan', [])
```

The function returns a `Tuple[str, List[BinEntry]]` like `lookup()`,
but where the `BinEntry` list
has been filtered to include only lemmas/headwords. This is the reason why
`b.lookup_lemmas("þyrlan")` returns an empty list in the example above -
*þyrlan* does not appear in BÍN as a lemma/headword.

Lemmas/headwords of verbs include the middle voice (*miðmynd*) of the
infinitive, `MM-NH`, as in the example for *þyrlast*.

`lookup_lemmas()` has a single parameter:

| Name | Type | Default | Description |
|------|------|---------|-------------|
| lemma | `str` | | The word to look up as a lemma/headword. |

# Implementation

BinPackage is written in [Python 3](https://www.python.org/)
<<<<<<< HEAD
and requires Python 3.8 or later. It runs on CPython and [PyPy](http://pypy.org/).
=======
and requires Python 3.9 or later. It runs on CPython and [PyPy](http://pypy.org/).
>>>>>>> 7f9a4fdd

The Python code calls a small C++ library to speed up lookup of word forms in the
compressed binary structure into which BÍN has been encoded.
This means that if a pre-compiled Python wheel is not
available on PyPI for your platform, you may need a set of development tools installed
on your machine, before you install BinPackage using `pip`:

```bash
# The following works on Debian/Ubuntu GNU/Linux
sudo apt-get install python3-dev libffi-dev
```

BinPackage is fully type-annotated for use with Python static type checkers such
as `mypy` and `Pylance` / `Pyright`.

# Installation and setup

<<<<<<< HEAD
You must have Python >= 3.8 installed on your machine (CPython or PyPy).
=======
You must have Python >= 3.9 installed on your machine (CPython or PyPy).
>>>>>>> 7f9a4fdd
If you are using a Python virtual environment (`virtualenv`), activate it
first (substituting your environment name for `venv` below):

```bash
venv/bin/activate
```

...or, on Windows:

```cmd
C:\> venv\scripts\activate
```

Then, install BinPackage from the Python Package Index (PyPI),
where the package is called `islenska`:

```bash
pip install islenska
```

Now, you are ready to `import islenska` or `from islenska import Bin`
in your Python code.

----

If you want to install the package in editable source code mode,
do as follows:

```bash
# Clone the GitHub repository
git clone https://github.com/mideind/BinPackage
cd BinPackage
# Install the package in editable mode
pip install -e .  # Note the dot!
cd src/islenska/resources
# Fetch the newest BÍN data (KRISTINsnid.csv.zip)
# (We remind you that the BÍN data is under the CC BY-SA 4.0 license; see below.)
wget -O KRISTINsnid.csv.zip https://bin.arnastofnun.is/django/api/nidurhal/?file=KRISTINsnid.csv.zip
# Unzip the data
unzip -q KRISTINsnid.csv.zip
rm KRISTINsnid.csv.*
cd ../../..
# Run the compressor to generate src/islenska/resources/compressed.bin
python tools/binpack.py
# Run the DAWG builder for the prefix and suffix files
python tools/dawgbuilder.py
# Now you're ready to go
```

This will clone the GitHub repository into the BinPackage directory
and install the package into your Python environment from the source files.
Then, the newest BÍN data is fetched via `wget`
from *Stofnun Árna Magnússonar* and compressed into a binary file.
Finally, the Directed Acyclic Word Graph builder is run to
create DAWGs for word prefixes and suffixes, used by the compound word
algorithm.

## File details

The following files are located in the `src/islenska` directory within
BinPackage:

* `bindb.py`: The main `Bin` class; high-level interfaces into BinPackage.
* `bincompress.py`: The lower-level `BinCompressed` class, interacting directly with
  the compressed data in a binary buffer in memory.
* `basics.py`: Basic data structures, such as the `BinEntry` NamedTuple.
* `dawgdictionary.py`: Classes that handle compound words.
* `bin.h`, `bin.cpp`: C++ code for fast lookup of word forms, called from Python via CFFI.
* `tools/binpack.py`: A command-line tool that reads vocabulary data in .CSV
  form and outputs a compressed binary file, `compressed.bin`.
* `tools/dawgbuilder.py`: A command-line tool that reads information about word prefixes and suffixes
  and creates corresponding directed acyclic word graph (DAWG) structures for
  the word compounding logic.
* `resources/prefixes.txt`, `resources/suffixes.txt`: Text files containing
  valid Icelandic word prefixes and suffixes, respectively.

# Copyright and licensing

BinPackage embeds the vocabulary of the
**[Database of Icelandic Morphology](https://bin.arnastofnun.is/DMII/)**
(**[Beygingarlýsing íslensks nútímamáls](https://bin.arnastofnun.is/)**),
abbreviated *BÍN*.

The copyright holder for BÍN is *The Árni Magnússon Institute*
*for Icelandic Studies*. The BÍN data used herein are publicly available
for use under the terms of the
[CC BY-SA 4.0 license](https://creativecommons.org/licenses/by-sa/4.0/legalcode),
as further detailed
[here in English](https://bin.arnastofnun.is/DMII/LTdata/conditions/) and
[here in Icelandic](https://bin.arnastofnun.is/gogn/mimisbrunnur/).

In accordance with the BÍN license terms, credit is hereby given as follows:

*Beygingarlýsing íslensks nútímamáls. Stofnun Árna Magnússonar í íslenskum fræðum.*
*Höfundur og ritstjóri Kristín Bjarnadóttir.*

----

**Miðeind ehf., the publisher of BinPackage, claims no endorsement, sponsorship,**
**or official status granted to it by the BÍN copyright holder.**

BinPackage includes certain program logic, created by Miðeind ehf.,
that optionally exposes additions and modifications to the original
BÍN source data. Such logic is enabled or disabled by user-settable flags,
as described in the documentation above.

----

BinPackage is Copyright © 2023 [Miðeind ehf.](https://mideind.is)
The original author of this software is *Vilhjálmur Þorsteinsson*.

<img src="img/MideindLogoVert400.png" alt="Miðeind ehf."
   width="118" height="100" align="left"
   style="margin-right:20px; margin-top: 10px; margin-bottom: 10px;">

This software is licensed under the **MIT License**:

*Permission is hereby granted, free of charge, to any person obtaining a*
*copy of this software and associated documentation files (the "Software"),*
*to deal in the Software without restriction, including without limitation*
*the rights to use, copy, modify, merge, publish, distribute, sublicense,*
*and/or sell copies of the Software, and to permit persons to whom the*
*Software is furnished to do so, subject to the following conditions:*

*The above copyright notice and this permission notice shall be included*
*in all copies or substantial portions of the Software.*

THE SOFTWARE IS PROVIDED "AS IS", WITHOUT WARRANTY OF ANY KIND, EXPRESS OR
IMPLIED, INCLUDING BUT NOT LIMITED TO THE WARRANTIES OF MERCHANTABILITY,
FITNESS FOR A PARTICULAR PURPOSE AND NONINFRINGEMENT. IN NO EVENT SHALL
THE AUTHORS OR COPYRIGHT HOLDERS BE LIABLE FOR ANY CLAIM, DAMAGES OR OTHER
LIABILITY, WHETHER IN AN ACTION OF CONTRACT, TORT OR OTHERWISE, ARISING FROM,
OUT OF OR IN CONNECTION WITH THE SOFTWARE OR THE USE OR OTHER DEALINGS IN THE SOFTWARE.

If you would like to use this software in ways that are incompatible with the
standard MIT license, [contact Miðeind ehf.](mailto:mideind@mideind.is) to negotiate custom arrangements.

# Acknowledgements

Parts of this software were developed under the auspices of the
Icelandic Government's 5-year Language Technology Programme for Icelandic,
managed by [Almannarómur](https://almannaromur.is). The LT Programme is described
[here](https://www.stjornarradid.is/lisalib/getfile.aspx?itemid=56f6368e-54f0-11e7-941a-005056bc530c>)
(English version [here](https://clarin.is/media/uploads/mlt-en.pdf>)).<|MERGE_RESOLUTION|>--- conflicted
+++ resolved
@@ -1,9 +1,5 @@
 ![GitHub](https://img.shields.io/github/license/mideind/BinPackage)
-<<<<<<< HEAD
 ![Python 3.8+](https://img.shields.io/badge/python-3.8-blue.svg)
-=======
-![Python 3.9+](https://img.shields.io/badge/python-3.9-blue.svg)
->>>>>>> 7f9a4fdd
 ![Release](https://shields.io/github/v/release/mideind/BinPackage?display_name=tag)
 ![PyPI](https://img.shields.io/pypi/v/islenska)
 [![Python package](https://github.com/mideind/BinPackage/actions/workflows/python-package.yml/badge.svg)](https://github.com/mideind/BinPackage/actions/workflows/python-package.yml)
@@ -714,11 +710,7 @@
 # Implementation
 
 BinPackage is written in [Python 3](https://www.python.org/)
-<<<<<<< HEAD
 and requires Python 3.8 or later. It runs on CPython and [PyPy](http://pypy.org/).
-=======
-and requires Python 3.9 or later. It runs on CPython and [PyPy](http://pypy.org/).
->>>>>>> 7f9a4fdd
 
 The Python code calls a small C++ library to speed up lookup of word forms in the
 compressed binary structure into which BÍN has been encoded.
@@ -736,11 +728,7 @@
 
 # Installation and setup
 
-<<<<<<< HEAD
 You must have Python >= 3.8 installed on your machine (CPython or PyPy).
-=======
-You must have Python >= 3.9 installed on your machine (CPython or PyPy).
->>>>>>> 7f9a4fdd
 If you are using a Python virtual environment (`virtualenv`), activate it
 first (substituting your environment name for `venv` below):
 
