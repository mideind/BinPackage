#!/usr/bin/env python
"""

    BinPackage

    BÍN packing/compression program

    Copyright (C) 2022 Miðeind ehf.
    Original author: Vilhjálmur Þorsteinsson

    This software is licensed under the MIT License:

        Permission is hereby granted, free of charge, to any person
        obtaining a copy of this software and associated documentation
        files (the "Software"), to deal in the Software without restriction,
        including without limitation the rights to use, copy, modify, merge,
        publish, distribute, sublicense, and/or sell copies of the Software,
        and to permit persons to whom the Software is furnished to do so,
        subject to the following conditions:

        The above copyright notice and this permission notice shall be
        included in all copies or substantial portions of the Software.

        THE SOFTWARE IS PROVIDED "AS IS", WITHOUT WARRANTY OF ANY KIND,
        EXPRESS OR IMPLIED, INCLUDING BUT NOT LIMITED TO THE WARRANTIES OF
        MERCHANTABILITY, FITNESS FOR A PARTICULAR PURPOSE AND NONINFRINGEMENT.
        IN NO EVENT SHALL THE AUTHORS OR COPYRIGHT HOLDERS BE LIABLE FOR ANY
        CLAIM, DAMAGES OR OTHER LIABILITY, WHETHER IN AN ACTION OF CONTRACT,
        TORT OR OTHERWISE, ARISING FROM, OUT OF OR IN CONNECTION WITH THE
        SOFTWARE OR THE USE OR OTHER DEALINGS IN THE SOFTWARE.

    This module compresses the BÍN dictionary from a ~400 MB uncompressed
    form into a compact binary representation. A radix trie data structure
    is used to store a mapping from word forms to integer indices.
    These indices are then used to look up lemmas, categories and meanings.

    The data format is a tradeoff between storage space and retrieval
    speed. The resulting binary image is designed to be read into memory as
    a BLOB (via mmap) and used directly to look up word forms. No auxiliary
    dictionaries or other data structures should be needed. The binary image
    is shared between running processes.

    binpack.py reads the files KRISTINsnid.csv (as fetched from BÍN), ord.auka.csv
    (additional vocabulary), ord.add.csv (generated from config/Vocab.conf
    by the program utils/vocab.py in the Greynir repository) and ord.suffixes.csv
    (containing inflection templates for word suffixes). Additionally,
    errata from the config/BinErrata.conf file are applied during
    the compression process. These additions and modifications are not a part of
    the original BÍN source data.

    The run-time counterpart of this module is bincompress.py.

    The compressed format is roughly as follows (see BinCompressor.write_binary()):

    The file starts with an identifying header and format version.

    It is followed by a list of 32-bit offsets of the various sections
    of the file.

    The sections are:

        mapping section: a mapping from word forms to meanings. Each word
        form has an index (cf. the forms section below), and this section maps
        from that index to a list of (lemma index, meaning index,
        ksnid string index) tuples.

        forms section: a compact radix trie that maps word forms from
        strings (compressed into a 127-bit alphabet) to indices
        into the mapping section.

        lemmas section: a mapping of lemma indices to
        (lemma string, bin_id number, category index) tuples. Also, if the lemma
        has grammatical variants (a list of suffixes that maps the lemma to
        each grammatical form), the index of the variant suffix template
        is stored here as well.

        variants section: a mapping of grammatical variant indexes to variant
        templates (specifications). A variant template describes
        how to obtain the grammatical variants of a given lemma string, i.e.
        a mapping of lemma -> { set of all word variants }

        alphabet section: a mapping of character indexes to characters.
        This is used to compress word form strings into 7 bits per character
        instead of 8 (using latin-1 encoding), keeping the high bit available
        to denote end-of-string.

        meanings section: a mapping of BÍN meaning indexes to BÍN mark
        strings (such as 'NFETgr').

        ksnid section: a mapping of ksnid string indices to ksnid strings.
        The ksnid strings contain additional data from the KRISTINsnid.csv
        file.

        subcats section: a mapping of domain (subcategory) indices to domain
        strings ('hluti' field in BÍN). Domains are strings such as
        'föð', 'móð', 'örn', etc.

    ************************************************************************

    LICENSE NOTICE:

    GreynirPackage embeds the 'Database of Modern Icelandic Inflection' /
    'Beygingarlýsing íslensks nútímamáls' (see https://bin.arnastofnun.is),
    abbreviated BÍN.

    The BÍN source data are publicly available under the CC-BY-4.0 license, as further
    detailed here in English: https://bin.arnastofnun.is/DMII/LTdata/conditions/
    and here in Icelandic: https://bin.arnastofnun.is/gogn/mimisbrunnur/.

    In accordance with the BÍN license terms, credit is hereby given as follows:

        Beygingarlýsing íslensks nútímamáls.
        Stofnun Árna Magnússonar í íslenskum fræðum.
        Höfundur og ritstjóri Kristín Bjarnadóttir.

    This module makes certain additions and modifications to the
    original BÍN source data during the generation of the compressed file,
    while attempting to mark such modifications so that full upwards compatibility
    with the original data is maintained. These additions and modifications are
    described in the comments above and in the code below.

"""

from typing import (
    Any,
    DefaultDict,
    Generic,
    Hashable,
    Set,
    Tuple,
    Dict,
    List,
    Optional,
    Iterable,
    IO,
    TypeVar,
)

import os
import io
import time
import struct
from collections import defaultdict

from islenska.basics import (
    Ksnid,
    BinEntryTuple,
    MarkOrder,
    BIN_COMPRESSOR_VERSION,
    BIN_COMPRESSED_FILE,
    UINT32,
    BIN_ID_BITS,
    BIN_ID_MAX,
    KSNID_BITS,
    KSNID_MAX,
    MEANING_MAX,
    SUBCAT_BITS,
    KSNID_COMMON_0,
    KSNID_COMMON_1,
    COMMON_KIX_0,
    COMMON_KIX_1,
)


MeaningTuple = Tuple[bytes, bytes]  # ordfl, beyging


_path, _ = os.path.split(os.path.realpath(__file__))
if _path.endswith(f"{os.sep}tools"):
    # Running from the tools directory (./tools)
    _path = os.path.join(_path, "..", "src", "islenska")
else:
    # Running from the base directory (.)
    _path = os.path.join(_path, "src", "islenska")

# If running under a CI environment (such as GitHub Actions),
# limit output to the essentials
quiet = os.environ.get("CI", "").strip() > ""


class _Node:

    """A Node within a Trie"""

    def __init__(self, fragment: bytes, value: Any) -> None:
        # The key fragment that leads into this node (and value)
        self.fragment = fragment
        self.value = value
        # List of outgoing nodes
        self.children: Optional[List[_Node]] = None

    def add(self, fragment: bytes, value: Any) -> Any:
        """Add the given remaining key fragment to this node"""
        if len(fragment) == 0:
            if self.value is not None:
                # This key already exists: return its value
                return self.value
            # This was previously an internal node without value;
            # turn it into a proper value node
            self.value = value
            return None

        if self.children is None:
            # Trivial case: add an only child
            self.children = [_Node(fragment, value)]
            return None

        # Check whether we need to take existing child nodes into account
        lo = mid = 0
        hi = len(self.children)
        ch = fragment[0]
        while hi > lo:
            mid = (lo + hi) // 2
            mid_ch = self.children[mid].fragment[0]
            if mid_ch < ch:
                lo = mid + 1
            elif mid_ch > ch:
                hi = mid
            else:
                break

        if hi == lo:
            # No common prefix with any child:
            # simply insert a new child into the sorted list
            # if lo > 0:
            #     assert self._children[lo - 1]._fragment[0] < fragment[0]
            # if lo < len(self._children):
            #     assert self._children[lo]._fragment[0] > fragment[0]
            self.children.insert(lo, _Node(fragment, value))
            return None

        assert hi > lo
        # Found a child with at least one common prefix character
        # noinspection PyUnboundLocalVariable
        child = self.children[mid]
        child_fragment = child.fragment
        # assert child_fragment[0] == ch
        # Count the number of common prefix characters
        common = 1
        len_fragment = len(fragment)
        len_child_fragment = len(child_fragment)
        while (
            common < len_fragment
            and common < len_child_fragment
            and fragment[common] == child_fragment[common]
        ):
            common += 1
        if common == len_child_fragment:
            # We have 'abcd' but the child is 'ab':
            # Recursively add the remaining 'cd' fragment to the child
            return child.add(fragment[common:], value)
        # Here we can have two cases:
        # either the fragment is a proper prefix of the child,
        # or the two diverge after #common characters
        # assert common < len_child_fragment
        # assert common <= len_fragment
        # We have 'ab' but the child is 'abcd',
        # or we have 'abd' but the child is 'acd'
        child.fragment = child_fragment[common:]  # 'cd'
        if common == len_fragment:
            # The fragment is a proper prefix of the child,
            # i.e. it is 'ab' while the child is 'abcd':
            # Break the child up into two nodes, 'ab' and 'cd'
            node = _Node(fragment, value)  # New parent 'ab'
            node.children = [child]  # Make 'cd' a child of 'ab'
        else:
            # The fragment and the child diverge,
            # i.e. we have 'abd' but the child is 'acd'
            new_fragment = fragment[common:]  # 'bd'
            # Make an internal node without a value
            node = _Node(fragment[0:common], None)  # 'a'
            # assert new_fragment[0] != child._fragment[0]
            if new_fragment[0] < child.fragment[0]:
                # Children: 'bd', 'cd'
                node.children = [_Node(new_fragment, value), child]
            else:
                node.children = [child, _Node(new_fragment, value)]
        # Replace 'abcd' in the original children list
        self.children[mid] = node
        return None

    def lookup(self, fragment: bytes) -> Any:
        """Lookup the given key fragment in this node and its children
        as necessary"""
        if not fragment:
            # We've arrived at our destination: return the value
            return self.value
        if self.children is None:
            # Nowhere to go: the key was not found
            return None
        # Note: The following could be a faster binary search,
        # but this lookup is not used in time critical code,
        # so the optimization is probably not worth it.
        for child in self.children:
            if fragment.startswith(child.fragment):
                # This is a continuation route: take it
                return child.lookup(fragment[len(child.fragment) :])
        # No route matches: the key was not found
        return None

    def __str__(self) -> str:
        s = "Fragment: '{0!r}', value '{1}'\n".format(self.fragment, self.value)
        c: List[str] = (
            ["   {0}".format(child) for child in self.children] if self.children else []
        )
        return s + "\n".join(c)


class Trie:

    """Wrapper class for a radix (compact) trie data structure.
    Each node in the trie contains a prefix string, leading
    to its children."""

    def __init__(self, root_fragment: bytes = b"") -> None:
        self._cnt = 0
        self._root = _Node(root_fragment, None)

    @property
    def root(self) -> _Node:
        return self._root

    def add(self, key: bytes, value: Any = None) -> Any:
        """Add the given (key, value) pair to the trie.
        Duplicates are not allowed and not added to the trie.
        If the value is None, it is set to the number of entries
        already in the trie, thereby making it function as
        an automatic generator of list indices."""
        assert key
        if value is None:
            value = self._cnt
        prev_value = self._root.add(key, value)
        if prev_value is not None:
            # The key was already found in the trie: return the
            # corresponding value
            return prev_value
        # Not already in the trie: add to the count and return the new value
        self._cnt += 1
        return value

    def get(self, key: bytes, default: Any = None) -> Any:
        """Lookup the given key and return the associated value,
        or the default if the key is not found."""
        value = self._root.lookup(key)
        return default if value is None else value

    def __getitem__(self, key: bytes) -> Any:
        """Lookup in square bracket notation"""
        value = self._root.lookup(key)
        if value is None:
            raise KeyError(key)
        return value

    def __len__(self) -> int:
        """Return the number of unique keys within the trie"""
        return self._cnt


_V = TypeVar("_V", bound=Hashable)


class Indexer(Generic[_V]):

    """A thin dict wrapper that maps unique values to indices and vice versa.
    The values must be hashable."""

    def __init__(self) -> None:
        self._d: Dict[_V, int] = dict()
        self._inv_d: Dict[int, _V] = dict()

    def add(self, s: _V) -> int:
        """Add a value to the indexer, if not already present. In any case,
        return the integer index of the value."""
        try:
            return self._d[s]
        except KeyError:
            ix = len(self._d)
            self._d[s] = ix
            self._inv_d[ix] = s
            return ix

    def __len__(self) -> int:
        return len(self._d)

    def __getitem__(self, key: int) -> _V:
        return self._inv_d[key]

    def get(self, key: int, default: Optional[_V] = None) -> Optional[_V]:
        return self._inv_d.get(key, default)

    def __str__(self) -> str:
        return str(self._d)


class MeaningsIndexer(Indexer[MeaningTuple]):

    """Maintain an index of integer keys to meaning tuples,
    where each meaning tuple is (ordfl, beyging)"""

    def __init__(self) -> None:
        super().__init__()
        # Add an occurrence counter
        self._count: DefaultDict[int, int] = defaultdict(int)
        # Add a map from original indices to frequency-ordered indices, and back
        self._freq_map: Dict[int, int] = dict()
        self._inv_freq_map: Dict[int, int] = dict()

    def add(self, s: MeaningTuple) -> int:
        """Add a value and count distinct occurrences"""
        ix = super().add(s)
        self._count[ix] += 1
        return ix

    def freq_index(self, key: int) -> int:
        """Cast a meaning index to a frequency-ordered index, so that the
        most common meaning is at index 0, etc."""
        if not self._freq_map:
            # The ground truth source: a list of (original index, count) tuples
            sorted_items = sorted(
                self._count.items(), key=lambda item: item[1], reverse=True
            )
            self._freq_map = {
                # Map original index to new
                item[0]: new_ix
                for new_ix, item in enumerate(sorted_items)
            }
            # Create the inverse map
            self._inv_freq_map = {
                # Map new index to original
                new_ix: item[0]
                for new_ix, item in enumerate(sorted_items)
            }
        return self._freq_map[key]

    def by_freq_index(self, freq_index: int) -> MeaningTuple:
        """Return a meaning tuple from a frequency index"""
        return self._inv_d[self._inv_freq_map[freq_index]]


class KsnidIndexer(Indexer[bytes]):
    pass


class SubcatIndexer(Indexer[bytes]):
    pass


class BinCompressor:

    """This class generates a compressed binary file from plain-text
    dictionary data. The input plain-text file is assumed to be coded
    in UTF-8 and have either six (SHsnid) or fifteen (Ksnid) columns,
    delimited by semicolons (';'), i.e. (for SHsnid):

    (Icelandic) ord;bin_id;ofl;hluti;bmynd;mark
    (English)   lemma;issue;class;domain;form;inflection

    The compression is not particularly intensive, as there is a
    tradeoff between the compression level and lookup speed. The
    resulting binary file is assumed to be read completely into
    memory as a BLOB and usable directly for lookup without further
    unpacking into higher-level data structures. See the BinCompressed
    class for the lookup code.

    Note that text strings and characters in the binary BLOB are
    processed in Latin-1 encoding, and Latin-1 ordinal numbers are
    used directly as sort keys.

    To help the packing of common Trie nodes (single-character ones),
    a mapping of the source alphabet to 7-bit indices is used.
    This means that the source alphabet can contain no more than
    127 characters (ordinal 0 is reserved).

    The current set of possible subcategories is as follows:

        heö, alm, ism, föð, móð, fyr, bibl, gæl, lönd, gras, efna, tölv, lækn,
        örn, tón, natt, göt, lög, íþr, málfr, tími, við, fjár, bíl, ffl, mat,
        bygg, tung, erl, hetja, bær, þor, mvirk, brag, jard, stærð, hug, erm,
        mæl, titl, gjald, stja, dýr, hann, ætt, ob, entity, spurn

    """

    def __init__(self) -> None:
        self._forms = Trie()  # bmynd
        self._lemmas: Dict[
            int, Tuple[bytes, int]
        ] = dict()  # bin_id -> (lemma, category index)
        self._meanings = MeaningsIndexer()  # mark
        self._ksnid_strings = KsnidIndexer()  # ksnid additional fields
        self._subcats = SubcatIndexer()  # hluti
        self._alphabet: Set[int] = set()
        self._alphabet_bytes = bytes()
        # map form index -> { (bin_id, meaning_ix, ksnid_ix) }
        self._lookup_form: Dict[int, Set[Tuple[int, int, int]]] = defaultdict(set)
        # map bin_id -> set of all associated word forms
        self._lemma_forms: Dict[int, Set[bytes]] = defaultdict(set)
        # Count of lemma word categories
        self._lemma_cat_count: Dict[str, int] = defaultdict(int)
        # Word form templates
        self._templates: Dict[bytes, int] = dict()
        # Running bin_id index counter
        self._utg = 0
        # The starting bin_id index of Greynir additions
        self._begin_greynir_utg = 0
        # Highest bin_id
        self._max_bin_id = 0
        # The indices of the most common ksnid_strings
        common_kix_0 = self._ksnid_strings.add(KSNID_COMMON_0.encode("latin-1"))
        assert COMMON_KIX_0 == common_kix_0
        common_kix_1 = self._ksnid_strings.add(KSNID_COMMON_1.encode("latin-1"))
        assert COMMON_KIX_1 == common_kix_1

    @staticmethod
    def fix_bugs(m: Ksnid) -> bool:
        """Fix known bugs in BÍN. Return False if the record should
        be skipped entirely; otherwise True."""
<<<<<<< HEAD
        if (
            not m.ord
            or not m.bmynd
            or m.bmynd
            in {
                "a",
                "num",
                "i",
                "ir",
                "in",
                "ina",
                "irnar",
                "irnir",
            }
        ):
=======
        if not m.ord or not m.bmynd or m.bmynd in {"num", "ir", "irnir", "i", "ina"}:
>>>>>>> 2e2c2de1
            return False
        elif m.ord == "sem að" and m.bin_id == 495372:
            # Fix BÍN bug
            m.ord = "sem"
            m.bmynd = "sem"
        elif m.ord == "hvort að" and m.bin_id == 495365:
            # Fix BÍN bug
            m.ord = "hvort"
            m.bmynd = "hvort"
        elif m.ord == "árekstrarvörn" and m.bin_id == 540745:
            return m.bmynd.startswith("árekstrar")
        elif m.ord == "dínamítsprenging" and m.bin_id == 508550:
            m.bmynd = m.bmynd.replace("dýnamít", "dínamít")
        elif m.ord == "fullleiksviðslegur" and m.bin_id == 509413:
            if not m.bmynd.startswith("full"):
                m.bmynd = "full" + m.bmynd
        elif m.ord == "fullmenntaskólalegur" and m.bin_id == 509414:
            if not m.bmynd.startswith("full"):
                m.bmynd = "full" + m.bmynd
        elif m.ord == "fulltæfulegur" and m.bin_id == 509415:
            if not m.bmynd.startswith("full"):
                m.bmynd = "full" + m.bmynd
        elif m.ord == "fullviðkvæmnislegur" and m.bin_id == 509416:
            if not m.bmynd.startswith("full"):
                m.bmynd = "full" + m.bmynd
        elif m.ord == "illinnheimtanlegur" and m.bin_id == 509831:
            if not m.bmynd.startswith("ill"):
                m.bmynd = "ill" + m.bmynd
        elif m.ord == "Norður-Landeyjar" and m.bin_id == 488593:
            if m.bmynd.startswith("Norð-Vestur"):
                m.bmynd = m.bmynd.replace("Norð-Vestur", "Norður")
            elif m.bmynd.startswith("Norð-vestur"):
                m.bmynd = m.bmynd.replace("Norð-vestur", "Norður")
        # Skip this if the lemma is capitalized differently
        # than the word form (which is a bug in BÍN)
        if m.ord[0].isupper() != m.bmynd[0].isupper():
            return False
        # Skip this if the word form is a single letter but the stem is not;
        # except for the words "eiga", "ýr" and "ær"
        if len(m.bmynd) == 1 and len(m.ord) > 1 and m.ord not in {"ýr", "ær", "eiga"}:
            return False
        return True

    def read(self, fnames: Iterable[str]) -> None:
        """Read the given .csv text files in turn and add them to the
        compressed data structures"""
        cnt = 0
        max_wix = 0
        start_time = time.time()
        last_stofn = ""
        # Map bin_id number to lemma number
        utg_to_lemma: Dict[int, int] = dict()
        for fname in fnames:
            print("Reading file '{0}'...".format(fname))
            with open(fname, "r", encoding="utf-8") as f:
                for line in f:
                    cnt += 1
                    line = line.strip()
                    if not line or line[0] == "#":
                        # Empty line or comment: skip
                        continue
                    t = line.split(";")
                    m = Ksnid()
                    if len(t) == 6:
                        # Older (SHsnid) format file, containing Greynir additions
                        m.ord, bin_id, m.ofl, m.hluti, m.bmynd, m.mark = t
                        m.bin_id = int(bin_id)
                        if m.bin_id <= 0:
                            # No bin_id number: allocate a new one
                            if self._begin_greynir_utg == 0:
                                # First Greynir number: round up to a nice
                                # number divisible by 1000, leaving a headroom of
                                # at least 1000 numbers for BÍN
                                self._utg = ((self._utg + 1999) // 1000) * 1000
                                self._begin_greynir_utg = self._utg
                                last_stofn = m.ord
                            elif m.ord != last_stofn:
                                # New lemma: increment the bin_id number
                                self._utg += 1
                                last_stofn = m.ord
                            if m.bin_id == -1:
                                # This is a suffix only, coming from
                                # ord.suffix.csv: mark it with birting='S'
                                m.birting = "S"
                            # Assign a Greynir bin_id number
                            m.bin_id = self._utg
                        else:
                            # This is a Greynir addition to an existing
                            # BÍN entry (probably a plural form):
                            # mark it with birting='G'
                            m.birting = "G"
                    else:
                        # Newer (KRISTINsnid) format file
                        m = Ksnid.from_tuple(t)
                        if m.bin_id > self._utg:
                            # Keep track of the highest bin_id number from BÍN
                            self._utg = m.bin_id
                    # Avoid bugs in BÍN
                    if not self.fix_bugs(m):
                        fn = fname.split("/")[-1]
                        print(
                            f"Skipping invalid data (lemma '{m.ord}', bin_id {m.bin_id}, "
                            f"bmynd '{m.bmynd}'), line {cnt} in {fn}"
                        )
                        continue
                    # Ensure mark makes sense
                    if not MarkOrder.valid_mark(m.ofl, m.mark):
                        fn = fname.split("/")[-1]
                        print(
                            f"Skipping due to invalid mark (lemma '{m.ord}', bin_id {m.bin_id}, "
                            f"bmynd '{m.bmynd}', ofl '{m.ofl}', mark '{m.mark}'), line {cnt} in {fn}"
                        )
                        continue
                    try:
                        lemma = m.ord.encode("latin-1")
                        ofl = m.ofl.encode("latin-1")
                        hluti = m.hluti.encode("latin-1")
                        form = m.bmynd.encode("latin-1")
                        meaning = m.mark.encode("latin-1")
                        ksnid = m.ksnid_string.encode("latin-1")
                    except UnicodeEncodeError:
                        fn = fname.split("/")[-1]
                        try:
                            print(
                                f"Skipping invalid data (lemma '{m.ord}', bin_id {m.bin_id}, "
                                f"bmynd '{m.bmynd}'), line {cnt} in {fn}"
                            )
                        except:
                            # Hack to fix issues with printing utf-8 characters to the Windows shell
                            print(
                                f"Skipping invalid data ${m.bin_id}, line {cnt} in {fn}"
                            )
                        continue
                    self._alphabet |= set(form)
                    # Subcategory (hluti) index
                    cix = self._subcats.add(hluti)
                    # BIN id number (unique lemma id)
                    wix = m.bin_id
                    if wix > max_wix:
                        max_wix = wix
                    if wix in self._lemmas:
                        # We have seen this bin_id number before: make some sanity checks
                        p_lemma, p_cix = self._lemmas[wix]
                        if p_lemma != lemma:
                            print(
                                f"Warning: bin_id {wix} refers to different lemmas, "
                                f"i.e. {lemma.decode('latin-1')}/{cix} and "
                                f"{p_lemma.decode('latin-1')}/{p_cix}"
                            )
                            print("Skipping this record")
                            continue
                        if cix != p_cix:
                            # Different subcategory index: replace it to conform
                            # with the previously seen one
                            cix = p_cix
                    else:
                        # New lemma, not seen before: count its category (ofl)
                        self._lemma_cat_count[m.ofl] += 1
                    # Add a (lemma index, subcat index) tuple
                    self._lemmas[wix] = (lemma, cix)
                    # Form index
                    fix = self._forms.add(form)
                    # Combined (ofl, meaning) index
                    mix = self._meanings.add((ofl, meaning))
                    # Ksnid string index
                    kix = self._ksnid_strings.add(ksnid)
                    self._lookup_form[fix].add((wix, mix, kix))
                    # Add this word form to the set of word forms
                    # of its lemma, if it is different from the lemma
                    if lemma != form:
                        self._lemma_forms[wix].add(form)
                    # Progress indicator
                    if not quiet:
                        if cnt % 10000 == 0:
                            print(cnt, end="\r")
        self._max_bin_id = max_wix
        print("{0} done\n".format(cnt))
        print("Time: {0:.1f} seconds".format(time.time() - start_time))
        if not quiet:
            print("Highest bin_id (wix) is {0}".format(max_wix))
            sorted_utg = sorted(utg_to_lemma.keys())
            if sorted_utg:
                print(f"Distinct bin_ids are {len(sorted_utg)}")
                print(f"Lowest bin_id is {sorted_utg[0]}, highest is {sorted_utg[-1]}")
        # Convert alphabet set to contiguous byte array, sorted by ordinal
        alphabet: Set[int] = self._alphabet  # Line added to pacify Pylance
        self._alphabet_bytes = bytes(sorted(alphabet))

    def print_stats(self) -> None:
        """Print a few key statistics about the dictionary"""
        print("Forms are {0}".format(len(self._forms)))
        print("Lemmas are {0}".format(len(self._lemmas)))
        if not quiet:
            print("They are distributed as follows:")
            for key, val in self._lemma_cat_count.items():
                print("   {0:6s} {1:8d}".format(key, val))
        print("Subcategories are {0}".format(len(self._subcats)))
        print("Meanings are {0}".format(len(self._meanings)))
        print("Ksnid-strings are {0}".format(len(self._ksnid_strings)))
        if not quiet:
            print("The alphabet is '{0!r}'".format(self._alphabet_bytes))
            print("It contains {0} characters".format(len(self._alphabet_bytes)))

    def lookup(self, form: str) -> List[BinEntryTuple]:
        """Test lookup of SHsnid tuples from uncompressed data"""
        form_latin = form.encode("latin-1")
        try:
            values = self._lookup_form[self._forms[form_latin]]
            # Obtain the lemma and meaning tuples corresponding to the word form
            result = [
                (bin_id, self._lemmas[bin_id], self._meanings[mix])
                for bin_id, mix, _ in values
            ]
            # Convert to Unicode and return a 5-tuple
            # (ord, bin_id, ofl, hluti, bmynd, mark)
            return [
                (
                    s[0].decode("latin-1"),  # ord
                    bin_id,
                    m[0].decode("latin-1"),  # ofl
                    self._subcats[s[1]].decode("latin-1"),  # hluti
                    form,  # bmynd
                    m[1].decode("latin-1"),  # mark
                )
                for bin_id, s, m in result
            ]
        except KeyError:
            return []

    def lookup_ksnid(self, form: str) -> List[Ksnid]:
        """Test lookup of KRISTINsnid tuples from uncompressed data"""
        form_latin = form.encode("latin-1")
        try:
            result: List[Ksnid] = []
            values = self._lookup_form[self._forms[form_latin]]
            # Obtain the lemma and meaning tuples corresponding to the word form
            for bin_id, mix, kix in values:
                word, fl_ix = self._lemmas[bin_id]
                ofl, mark = self._meanings[mix]
                ksnid = self._ksnid_strings[kix]
                result.append(
                    Ksnid.from_parameters(
                        word.decode("latin-1"),
                        bin_id,
                        ofl.decode("latin-1"),
                        self._subcats[fl_ix].decode("latin-1"),  # hluti
                        form,  # bmynd
                        mark.decode("latin-1"),
                        ksnid.decode("latin-1"),
                    )
                )
            return result
        except KeyError:
            return []

    def lookup_forms(self, form: str, case: str = "NF") -> List[Tuple[str, str]]:
        """Test lookup of all forms having the same lemma as the given form"""
        form_latin = form.encode("latin-1")
        case_latin = case.encode("latin-1")
        try:
            values = self._lookup_form[self._forms[form_latin]]
            # Obtain the lemma and meaning tuples corresponding to the word form
            v: Set[Tuple[bytes, bytes]] = set()
            # Go through the distinct lemmas found for this word form
            for bin_id in set(vv[0] for vv in values):
                # Look at all word forms of this lemma
                lemma = self._lemmas[bin_id][0]
                for canonical in [lemma] + list(self._lemma_forms.get(bin_id, [])):
                    for s, m, _ in self._lookup_form[self._forms[canonical]]:
                        if s == bin_id:
                            b = self._meanings[m][1]
                            if case_latin in b:
                                # The 'mark' string contains the requested case
                                v.add((b, canonical))
            return [(m.decode("latin-1"), f.decode("latin-1")) for m, f in v]
        except KeyError:
            return []

    def write_forms(self, f: IO[bytes], alphabet: bytes, lookup_map: List[int]) -> None:
        """Write the forms trie contents to a packed binary stream"""
        # We assume that the alphabet can be represented in 7 bits
        assert len(alphabet) + 1 < 2**7
        todo: List[Tuple[_Node, int]] = []
        node_cnt = 0
        single_char_node_count = 0
        multi_char_node_count = 0
        no_child_node_count = 0

        def write_node(node: _Node, parent_loc: int) -> None:
            """Write a single node to the packed binary stream,
            and fix up the parent's pointer to the location
            of this node"""
            loc = f.tell()
            val = 0x007FFFFF if node.value is None else lookup_map[node.value]
            assert val < 2**23
            nonlocal node_cnt, single_char_node_count, multi_char_node_count
            nonlocal no_child_node_count
            node_cnt += 1
            childless_bit = 0 if node.children else 0x40000000
            if len(node.fragment) <= 1:
                # Single-character fragment:
                # Pack it into 32 bits, with the high bit
                # being 1, the childless bit following it,
                # the fragment occupying the next 7 bits,
                # and the value occupying the remaining 23 bits
                if len(node.fragment) == 0:
                    chix = 0
                else:
                    chix = alphabet.index(node.fragment[0]) + 1
                assert chix < 2**7
                f.write(
                    UINT32.pack(
                        0x80000000 | childless_bit | (chix << 23) | (val & 0x007FFFFF)
                    )
                )
                single_char_node_count += 1
                b = None
            else:
                # Multi-character fragment:
                # Store the value first, in 32 bits, and then
                # the fragment bytes with a trailing zero, padded to 32 bits
                f.write(UINT32.pack(childless_bit | (val & 0x007FFFFF)))
                b = node.fragment
                multi_char_node_count += 1
            # Write the child nodes, if any
            if node.children:
                f.write(UINT32.pack(len(node.children)))
                for child in node.children:
                    todo.append((child, f.tell()))
                    # Write a placeholder - will be overwritten
                    f.write(UINT32.pack(0xFFFFFFFF))
            else:
                no_child_node_count += 1
            if b is not None:
                f.write(struct.pack("{0}s0I".format(len(b) + 1), b))
            if parent_loc > 0:
                # Fix up the parent
                end = f.tell()
                f.seek(parent_loc)
                f.write(UINT32.pack(loc))
                f.seek(end)

        write_node(self._forms.root, 0)
        while todo:
            write_node(*todo.pop())

        print(
            "Written {0} nodes, thereof {1} single-char nodes and {2} multi-char.".format(
                node_cnt, single_char_node_count, multi_char_node_count
            )
        )
        print("Childless nodes are {0}.".format(no_child_node_count))

    def write_binary(self, fname: str) -> None:
        """Write the compressed structure to a packed binary file"""
        print("Writing file '{0}'...".format(fname))
        # Create a byte buffer stream
        f: IO[bytes] = io.BytesIO()

        # Version header
        f.write(BIN_COMPRESSOR_VERSION)

        # Placeholders for pointers to the major sections of the file
        mapping_offset = f.tell()
        f.write(UINT32.pack(0))
        forms_offset = f.tell()
        f.write(UINT32.pack(0))
        lemmas_offset = f.tell()
        f.write(UINT32.pack(0))
        templates_offset = f.tell()
        f.write(UINT32.pack(0))
        meanings_offset = f.tell()
        f.write(UINT32.pack(0))
        alphabet_offset = f.tell()
        f.write(UINT32.pack(0))
        subcats_offset = f.tell()
        f.write(UINT32.pack(0))
        ksnid_offset = f.tell()
        f.write(UINT32.pack(0))

        # Store the lowest Greynir-specific bin_id number
        f.write(UINT32.pack(self._begin_greynir_utg))

        # Store the highest allowed BÍN id
        f.write(UINT32.pack(self._max_bin_id))

        def write_padded(b: bytes, n: int) -> None:
            assert len(b) <= n
            f.write(b + b"\x00" * (n - len(b)))

        def write_aligned(s: bytes) -> None:
            """Write a string in the latin-1 charset, zero-terminated,
            padded to align on a DWORD (32-bit) boundary"""
            f.write(struct.pack("{0}s0I".format(len(s) + 1), s))

        def write_spaced(s: bytes) -> None:
            """Write a string in the latin-1 charset, zero-terminated,
            padded to align on a DWORD (32-bit) boundary"""
            pad = 4 - (len(s) & 0x03)  # Always add at least one space
            f.write(s + b" " * pad)

        def write_string(s: bytes) -> None:
            """Write a string preceded by a length byte, aligned to a
            DWORD (32-bit) boundary"""
            f.write(struct.pack("B{0}s0I".format(len(s)), len(s), s))

        def compress_set(s: Set[bytes], base: Optional[bytes] = None) -> bytearray:
            """Write a set of strings as a single compressed string."""

            # Each string is written as a variation of the previous
            # string, or the given base string, or the lexicographically
            # smallest string if no base is given. A variation consists
            # of a leading byte indicating the number of characters to be
            # cut off the end of the previous string, before appending the
            # following characters (prefixed by a length byte). The
            # set "hestur", "hest", "hesti", "hests" is thus encoded
            # like so, assuming "hestur" is the base (lemma):
            # 1) The set is sorted to become the list
            #    "hest", "hesti", "hests", "hestur"
            # 2) "hest" is written as 2, 0, ""
            # 3) "hesti" is written as 0, 1, "i"
            # 4) "hests" is written as 1, 1, "s"
            # 5) "hestur" is written as 1, 2, "ur"
            # Note that a variation string such as this one, with four components,
            # is stored only once and then referred to by index. This saves
            # a lot of space since declension variants are identical
            # for many different lemmas.

            # Sort the set for maximum compression
            ss = sorted(s)
            b: bytearray = bytearray()
            if base is None:
                # Use the first word in the set as a base
                last_w = ss[0]
                llast = len(last_w)
                b.append(len(last_w))
                b += last_w
                it = ss[1:]
            else:
                # Use the given base
                last_w = base
                llast = len(last_w)
                it = ss
            for w in it:
                lw = len(w)
                # Find number of common characters in front
                i = 0
                while i < llast and i < lw and last_w[i] == w[i]:
                    i += 1
                # Write the number of characters to cut off from the end
                cut = llast - i
                # Remember the last word
                last_w = w
                # Cut the common chars off
                w = w[i:]
                # Write the divergent part
                # We use 4 bits for the cut and 3 bits for the difference between
                # the cut and the length. If this doesn't fit, we set the high bit
                # and store the cut and the length in two bytes.
                diff = len(w) - cut
                if cut <= 15 and (-4 <= diff <= 3):
                    b.append(cut << 3 | (diff & 0x07))
                else:
                    assert cut <= 127
                    b.append(cut | 0x80)
                    b.append(len(w))
                b += w
                llast = lw
            # End of list marker
            b.append(0x00)
            return b

        def fixup(ptr: int) -> None:
            """Go back and fix up a previous pointer to point at the
            current offset in the stream"""
            loc = f.tell()
            f.seek(ptr)
            f.write(UINT32.pack(loc))
            f.seek(loc)

        # Write the alphabet
        write_padded(b"[alphabet]", 16)
        fixup(alphabet_offset)
        f.write(UINT32.pack(len(self._alphabet_bytes)))
        write_aligned(self._alphabet_bytes)

        # Write the form to meaning mapping
        write_padded(b"[mapping]", 16)
        fixup(mapping_offset)
        lookup_map: List[int] = []
        # Count of the meaning entries
        cnt_entries = 0
        # Count of the 32-bit words written
        cnt_32 = 0
        cnt_identical_bin = 0
        # Loop through word forms
        for fix in range(len(self._forms)):
            lookup_map.append(cnt_32)
            # Each word form may have multiple meanings:
            # loop through them
            num_meanings = len(self._lookup_form[fix])
            assert num_meanings > 0
            # Bucket the meanings by BÍN id
            lookup_lemmas: DefaultDict[int, List[Tuple[int, int]]] = defaultdict(list)
            for bin_id, mix, kix in self._lookup_form[fix]:
                lookup_lemmas[bin_id].append((mix, kix))
            # Index of the meaning being written
            ix = 0
            for bin_id, mlist in lookup_lemmas.items():
                # Allocate bits for the lemma index
                assert bin_id < BIN_ID_MAX
                last_bin_id: Optional[int] = None
                for mix, kix in mlist:
                    assert mix < MEANING_MAX
                    assert kix < KSNID_MAX
                    # Map the meaning index to a frequency-ordered index
                    freq_ix = self._meanings.freq_index(mix)
                    assert freq_ix < MEANING_MAX
                    # Mark the last meaning with the high bit
                    w = 0x80000000 if ix == num_meanings - 1 else 0
                    if (kix == COMMON_KIX_0 or kix == COMMON_KIX_1) and freq_ix < 127:
                        # We can pack this into a single 32-bit entry:
                        # bin_id is 23 bits
                        # kix is 1 bit
                        # meaning index is 7 bits
                        # Layout:
                        # LKMMMMMM|MBBBBBBB|BBBBBBBB|BBBBBBBB
                        # MMMMMMM > 0
                        if kix == COMMON_KIX_1:
                            w |= 0x40000000
                        w |= (freq_ix + 1) << BIN_ID_BITS
                        # Low 23 bits contain the BÍN id
                        w |= bin_id
                        f.write(UINT32.pack(w))
                        cnt_32 += 1
                        last_bin_id = bin_id
                    elif bin_id == last_bin_id:
                        # The BÍN id is the same as the last one: Use that fact to
                        # squeeze the meaning and the ksnid index into a single word
                        # Layout:
                        # L1000000|0MMMMMMM|MMMKKKKK|KKKKKKKK
                        cnt_identical_bin += 1
                        w |= 0x40000000  # Flag that cannot be set in the two-entry case
                        w |= (freq_ix << KSNID_BITS) | kix
                        f.write(UINT32.pack(w))
                        cnt_32 += 1
                    else:
                        # We need two 32-bit entries
                        last_bin_id = bin_id
                        # First, write the BÍN id and the last meaning bit
                        # Note that in this case, the 7 bits for the meaning
                        # index are 0, which cannot happen in the single-word case
                        # Layout:
                        # L0000000|0BBBBBBB|BBBBBBBB|BBBBBBBB
                        w |= bin_id
                        f.write(UINT32.pack(w))
                        cnt_32 += 1
                        # Then, write the meaning index (frequency-ordered) and the
                        # ksnid index. The meaning index can be up to 10 bits
                        # and the ksnid up to 13 bits.
                        w = (freq_ix << KSNID_BITS) | kix
                        # Layout:
                        # 00000000|0MMMMMMM|MMMKKKKK|KKKKKKKK
                        f.write(UINT32.pack(w))
                        cnt_32 += 1
                    ix += 1
                    cnt_entries += 1

        cnt_double = cnt_32 - cnt_entries
        cnt_single = cnt_entries - cnt_double
        assert cnt_32 == cnt_single + cnt_double * 2
        assert cnt_entries == cnt_single + cnt_double
        print(f"Word meaning entries are {cnt_entries}; 32-bit words are {cnt_32}")
        print(
            f"Single-word entries are {cnt_single}, "
            f"double-word entries are {cnt_double}"
        )
        print(
            f"Double-word entries having identical BÍN ids "
            f"to previous ones are {cnt_identical_bin}"
        )
        # Write the the compact radix trie structure that
        # holds the word forms themselves, mapping them
        # to indices
        fixup(forms_offset)
        self.write_forms(f, self._alphabet_bytes, lookup_map)

        # Write the lemmas
        write_padded(b"[lemmas]", 16)
        lookup_map = []
        # Keep track of the number of bytes that have been written
        # to the template buffer
        template_bytes = 0
        for bin_id in range(self._max_bin_id + 1):
            if bin_id not in self._lemmas:
                # We have no lemma with this bin_id: store a null pointer (offset)
                lookup_map.append(0)
                continue
            lemma, cix = self._lemmas[bin_id]
            lookup_map.append(f.tell())
            # Squeeze the subcategory index into the lower 31 bits.
            # The uppermost bit flags whether a canonical forms list is present.
            assert 0 <= cix < 2**SUBCAT_BITS
            bits = cix
            has_template = False
            if bin_id in self._lemma_forms:
                # We have a set of word forms for this lemma
                # (that differ from the lemma itself)
                bits |= 0x80000000
                has_template = True
            f.write(UINT32.pack(bits))
            # Write the lemma
            write_string(lemma)
            # Write the inflection template, compressed, if the lemma
            # has multiple associated word forms
            if has_template:
                b = bytes(compress_set(self._lemma_forms[bin_id], base=lemma))
                # Have we seen this inflection template before?
                template_offset = self._templates.get(b)
                if template_offset is None:
                    # No: put it in the template buffer, at the current offset
                    template_offset = template_bytes
                    template_bytes += len(b)
                    self._templates[b] = template_offset
                f.write(UINT32.pack(template_offset))

        print("Distinct inflection templates are {0}".format(len(self._templates)))
        print("Bytes used for templates are {0}".format(template_bytes))

        # Write the bin_id-to-offset mapping table for lemmas
        fixup(lemmas_offset)
        for offset in lookup_map:
            f.write(UINT32.pack(offset))

        # Write the inflection templates
        write_padded(b"[templates]", 16)
        fixup(templates_offset)
        # Sort the case variants array by increasing offset
        # (actually, this should not be needed if the dict is enumerated
        # in insertion order, but just in case)
        check = 0
        for b, offset in self._templates.items():
            assert offset == check
            f.write(b)
            check += len(b)
        # Align to a 16-byte boundary
        align = check % 16
        if align:
            f.write(b"\x00" * (16 - align))

        # Write the meanings, i.e. the distinct BÍN 'mark' strings
        write_padded(b"[meanings]", 16)
        lookup_map = []
        num_meanings = len(self._meanings)
        f.write(UINT32.pack(num_meanings))
        for ix in range(num_meanings):
            lookup_map.append(f.tell())
            write_spaced(b" ".join(self._meanings.by_freq_index(ix)))  # ofl, mark
        f.write(b" " * 24)

        # Write the index-to-offset mapping table for meanings
        fixup(meanings_offset)
        for offset in lookup_map:
            f.write(UINT32.pack(offset))

        # Write the ksnid strings
        write_padded(b"[ksnid]", 16)
        lookup_map = []
        num_meanings = len(self._ksnid_strings)
        f.write(UINT32.pack(num_meanings))
        for ix in range(num_meanings):
            lookup_map.append(f.tell())
            write_string(self._ksnid_strings[ix])

        # Write the index-to-offset mapping table for ksnid strings
        fixup(ksnid_offset)
        for offset in lookup_map:
            f.write(UINT32.pack(offset))

        # Write the subcategories, space-separated
        fixup(subcats_offset)
        b = b" ".join(self._subcats[ix] for ix in range(len(self._subcats)))
        f.write(UINT32.pack(len(b)))
        write_aligned(b)

        # Write the entire byte buffer stream to the compressed file
        with open(fname, "wb") as stream:
            stream.write(f.getvalue())


print("Welcome to the BinPackage compressed vocabulary file generator")

b = BinCompressor()
b.read(
    [
        # Note: KRISTINsnid.csv must be the first file in the list
        os.path.join(_path, "resources", "KRISTINsnid.csv"),
        os.path.join(_path, "resources", "ord.add.csv"),
        os.path.join(_path, "resources", "ord.auka.csv"),
        os.path.join(_path, "resources", "systematic_additions.csv"),
        os.path.join(_path, "resources", "ord.suffixes.csv"),
    ]
)
b.print_stats()

filename = os.path.join(_path, "resources", BIN_COMPRESSED_FILE)
b.write_binary(filename)

print("Done; the compressed vocabulary was written to {0}".format(filename))<|MERGE_RESOLUTION|>--- conflicted
+++ resolved
@@ -514,7 +514,6 @@
     def fix_bugs(m: Ksnid) -> bool:
         """Fix known bugs in BÍN. Return False if the record should
         be skipped entirely; otherwise True."""
-<<<<<<< HEAD
         if (
             not m.ord
             or not m.bmynd
@@ -530,9 +529,6 @@
                 "irnir",
             }
         ):
-=======
-        if not m.ord or not m.bmynd or m.bmynd in {"num", "ir", "irnir", "i", "ina"}:
->>>>>>> 2e2c2de1
             return False
         elif m.ord == "sem að" and m.bin_id == 495372:
             # Fix BÍN bug
